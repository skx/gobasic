// eval_test.go - Simple test-cases for our evaluator.

package eval

import (
	"bufio"
<<<<<<< HEAD
=======
	"bytes"
	"fmt"
>>>>>>> badf56db
	"strings"
	"testing"

	"github.com/andydotxyz/gobasic/object"
	"github.com/andydotxyz/gobasic/tokenizer"
)

// TestBuiltin covers some of our builtins, however it doesn't test
// the implementation of them - they are covered in their own package - just
// that we can call them.
func TestBuiltin(t *testing.T) {

	//
	// Three different ways argument-counting can fail:
	//
	//  EOF :  TODO - this get caught by expr()
	//  :
	//  Newline
	//
	tests := []string{
		"20 PRINT RND :",
		"20 PRINT RND:",
		"30 PRINT RND\n"}

	for _, test := range tests {

		tokener := tokenizer.New(test)
		e, err := New(tokener)
		if err != nil {
			t.Errorf("Error parsing %s - %s", test, err.Error())
		}

		err = e.Run()
		if err == nil {
			t.Errorf("Expected an error - found none")
		}
		if !strings.Contains(err.Error(), "while searching for argument") {
			t.Errorf("Got an error, but it was the wrong one: %s", err.Error())
		}

	}

}

// TestCompare tests our comparison operation, via IF
func TestCompare(t *testing.T) {
	type Test struct {
		Input string
		Var   string
		Val   float64
	}

	tests := []Test{
		{Input: `10 IF 1 < 10 THEN LET a=1 ELSE LET a=0`, Var: "a", Val: 1},
		{Input: `20 IF 1 <= 10 THEN LET b=1 ELSE LET b=2`, Var: "b", Val: 1},
		{Input: `10 IF 11 > 7 THEN let c=1 ELSE LET c=0`, Var: "c", Val: 1},
		{Input: `40 IF 11 >= 7 THEN let d=1 ELSE LET d=3`, Var: "d", Val: 1},
		{Input: `50 IF 1 = 1 THEN let e=1 ELSE LET e=3`, Var: "e", Val: 1},
		{Input: `60 IF 1 <> 3 THEN let f=13 ELSE LET f=3`, Var: "f", Val: 13},
		{Input: `70 IF 1 <> 1 THEN let g=3 ELSE LET g=33`, Var: "g", Val: 33},
		{Input: `80 IF "a" < "b" THEN LET A=1 ELSE LET A=0`, Var: "A", Val: 1},
		{Input: `90 IF "a" <= "a" THEN LET B=1 ELSE LET B=2`, Var: "B", Val: 1},
		{Input: `100 IF "b" > "a" THEN let C=1 ELSE LET C=0`, Var: "C", Val: 1},
		{Input: `110 IF "c" >= "a" THEN let D=1 ELSE LET D=3`, Var: "D", Val: 1},
		{Input: `120 IF "moi" = "moi" THEN let E=1 ELSE LET E=3`, Var: "E", Val: 1},
		{Input: `130 IF "steve" <> "kemp" THEN let F=13 ELSE LET F=3`, Var: "F", Val: 13},
		{Input: `140 IF "a" <> "a" THEN let G=3 ELSE LET G=33`, Var: "G", Val: 33},
		{Input: `150 IF 1=1 AND 2=2 THEN let H=11 ELSE LET H=12`, Var: "H", Val: 11},
		{Input: `160 IF 1=1 OR 33=2 THEN let I=211 ELSE LET I=20`, Var: "I", Val: 211},
		{Input: `170 IF 1=1 XOR 33=2 THEN let J=358 ELSE LET J=131`, Var: "J", Val: 358},
		{Input: `10 LET a=1
20 IF a THEN LET t=11 ELSE let t=10
`, Var: "t", Val: 11},
		{Input: `10 LET a=0
20 IF a THEN LET t=11 ELSE let t=10
`, Var: "t", Val: 10},
		{Input: `10 LET a="steve"
20 IF a THEN LET tt=11 ELSE let tt=10
`, Var: "tt", Val: 11},
		{Input: `10 LET a=""
20 IF a THEN LET tt=11 ELSE let tt=10
`, Var: "tt", Val: 10},
	}

	//
	// Test each comparison
	//
	for _, v := range tests {

		tokener := tokenizer.New(v.Input)
		e, err := New(tokener)
		if err != nil {
			t.Errorf("Error parsing %s - %s", v.Input, err.Error())
		}

		e.Run()

		//
		// By default the variable won't exist.
		//
		cur := e.GetVariable(v.Var)
		if cur.Type() == object.ERROR {
			t.Errorf("Variable %s does not exist", v.Var)
		}
		if cur.Type() != object.NUMBER {
			t.Errorf("Variable %s had wrong type: %s", v.Var, cur.String())
		}
		out := cur.(*object.NumberObject).Value
		if out != v.Val {
			t.Errorf("Expected %s to be %f, got %f", v.Var, v.Val, out)
		}
	}
}

// TestData tests that invalid data items cause the program to fail.
func TestData(t *testing.T) {
	type Test struct {
		Input string
		Valid bool
	}

	vars := []Test{{Input: `10 DATA 2,1,2`, Valid: true},
		{Input: `10 DATA "2","1","2"`, Valid: true},
		{Input: `10 DATA "2","steve",2
`, Valid: true},
		{Input: `10 DATA LET, b, c, + , -`, Valid: false},
	}

	//
	// Test reading each set of data.
	//
	for _, v := range vars {

		tokener := tokenizer.New(v.Input)
		_, err := New(tokener)

		if v.Valid {
			if err != nil {
				t.Errorf("Expected error, received one: %s!", err.Error())
			}
		} else {
			if err == nil {
				t.Errorf("Expected error, received none for input %s", v.Input)
			}
		}
	}
}

// TestDefFN tests that parsing user-defined functions works, somewhat.
func TestDefFn(t *testing.T) {
	tests := []string{
		"10 DEF FN square(x,y) = ",
		"10 DEF FN square(x) 33 ",
		"10 DEF FN square(x) ",
		"10 DEF FN square(x ",
		"10 DEF FN square(x 32",
		"10 DEF FN square",
		"10 DEF FN square 3 \"steve\"",
		"10 DEF FN 3",
		"10 DEF FN ",
		"10 DEF 3 ",
	}

	for _, test := range tests {

		_, err := FromString(test)
		if err == nil {
			t.Errorf("Expected error parsing '%s' - saw none", test)
		} else {
			if !strings.Contains(err.Error(), "DEF") {
				t.Errorf("The error didn't seem to match a DEF FN failure: %s", err.Error())
			}
		}
	}

}

// TestDim tests basic DIM functionality for single and 2dimensional
// arrays
func TestDim(t *testing.T) {

	//
	// Valid input
	//
	input := `10 DIM a(3)
20 DIM b(3,3)
24 LET i=2
30 LET a[i]="Steve"
40 LET b=a[2]
`
	tokener := tokenizer.New(input)
	e, err := New(tokener)
	if err != nil {
		t.Errorf("Error parsing %s - %s", input, err.Error())
	}

	err = e.Run()

	if err != nil {
		t.Errorf("Found an unexpected error parsing valid DIM statements:%s", err.Error())
	}

	//
	// Ensure we got the value we expected
	//
	out := e.GetVariable("b")
	if out.Type() != object.STRING {
		t.Errorf("Variable 'b' had wrong type: %s", out.String())
	}
	res := out.(*object.StringObject).Value
	if res != "Steve" {
		t.Errorf("Expected to get 'Steve' from array, got %v", res)
	}

	//
	// Now we have a series of invalid DIM statements
	// which have the wrong types
	//
	invalid := []string{"10 DIM 3",
		"10 DIM 3,",
		"10 DIM a(\"steve\"",
		"10 DIM a(3,,,,",
		"10 DIM a(3 (",
		"10 DIM a(3,4,",
		"10 DIM a(3, \"steve\")",
		"10 DIM a(3, 4 ]",
		"10 DIM a [",
	}

	for _, test := range invalid {

		tokener := tokenizer.New(test)
		e, err := New(tokener)
		err = e.Run()

		if err == nil {
			t.Errorf("Expected an error parsing '%s' - Got none", test)
		} else {

			if !strings.Contains(err.Error(), "DIM") {
				t.Errorf("Error '%s' didn't contain DIM", err.Error())
			}
		}
	}

	//
	// Now we'll test get/set of an array value
	//
	getSet := `
10 DIM a(2,3)
20 LET a[2,0]=33
30 LET a[2,1]=2
40 LET a[2,2]=-2
50 LET a[2,3]=0.5
60 LET c = a[2,0] + a[2,1] + a[2,2] + a[2,3]
`

	// Run the script
	tokener = tokenizer.New(getSet)
	e, err = New(tokener)
	if err != nil {
		t.Errorf("Error parsing %s - %s", input, err.Error())
	}
	err = e.Run()
	if err != nil {
		t.Errorf("Found an unexpected error: %s", err.Error())
	}

	// Ensure our result is expected
	out = e.GetVariable("c")
	if out.Type() != object.NUMBER {
		t.Errorf("Variable 'c' had wrong type: %s", out.String())
	}
	result := out.(*object.NumberObject).Value
	if result != 33.5 {
		t.Errorf("Expected sum to be 33.5, got %f", result)
	}

	//
	// Now we test that operations will fail, as expected, upon
	// mis-matched types.
	//
	failTypes := `
10 DIM a(3)
20 DIM b(3)
30 LET c=a + b
`
	// Run the script
	tokener = tokenizer.New(failTypes)
	e, err = New(tokener)
	if err != nil {
		t.Errorf("Error parsing %s - %s", failTypes, err.Error())
	}
	err = e.Run()
	if err == nil {
		t.Errorf("We expected an error, but found none!")
	}
	if !strings.Contains(err.Error(), "non-number/non-string") {
		t.Errorf("We found the wrong kind of error!")
	}

	//
	// Final test is that we handle array dimensions that are
	// too large.
	//
	dims := []string{
		"10 DIM a(3,100300)",
		"10 DIM b(100030,3)",
		"10 DIM c(100030000)"}

	for _, test := range dims {

		tokener := tokenizer.New(test)
		e, err := New(tokener)

		if err != nil {
			t.Errorf("Error parsing %s - %s", test, err.Error())
		}
		err = e.Run()
		if err == nil {
			t.Errorf("Expected error running '%s', got none", test)
		}
		if !strings.Contains(err.Error(), "Dimension too large") {
			t.Errorf("Error '%s' wasn't the expected error!", err.Error())
		}
	}

}

// TestEOF ensures that our bounds-checking of program works.
//
// The bounds-checks we've added have largely been as a result of
// fuzz-testing, as described in `FUZZING.md`.  Very useful additions but also
// fiddly and annoying.
func TestEOF(t *testing.T) {

	tests := []string{
		"10 LET a = 3 *",
		"20 LET a = ( 3 * 3 ) + ",
		"30 LET a = ( 3",
		"40 LET a = (",
		"50 LET a = 3 * 3 / 3 +",
		"60 GOSUB",
		"70 GOTO",
		"80 INPUT",
		"90 INPUT \"test\"",
		"100 INPUT \"test\", ",
		"100 LET",
		"110 LET x",
		"120 LET x=",
		"130 NEXT",
		"140 LET x=3 +",
		"140 LET x=3 + 3 - 1 + 22",
		"150 LET x=3 * 3 * 93 / 3",
		"160 IF 3 < ",
		"170 READ ",
		"10 PRINT 3 +",
		"10 PRINT 3 /",
		"10 PRINT 3 *",
		"10 PRINT ,",
		"10 IF 3 ",
		"10 IF \"steve\" ",
		"10 IF  ",
		"10 FOR I = 1 TO 3 STEP",
		"10 FOR I = 1 TO ",
		"10 FOR I = 1 ",
		"10 DIM",
		"10 DIM x",
		"10 DIM x(",
		"10 DIM x(3",
		"10 DIM x(3,",
		"10 DIM x(3,3",
		"10 DEF FN x() = ",
		"10 DEF FN x()  ",
		"10 DEF FN x( ",
		"10 DEF FN x",
		"10 DEF FN",
		"10 DEF ",
		"10 LET a =RND",
		"10 LEFT$ \"steve\"",
		"10 FOR I=1 TO 10 STEP",
		"10 FOR I=1 TO 10",
		"10 FOR I=1 TO",
		"10 FOR I=1",
		"10 FOR I=",
		"10 FOR I",
		"10 FOR ",
		"10 LET a[0",
		"10 SWAP",
		"10 SWAP a",
		"10 SWAP a,",

		// multi-line tests:
		`10 DATA 3,4,5
20 READ`,
		`10 DEF FN double(x) = x * x
20 LET a = 3 + FN double`,
		`10 DEF FN double(x) = x * x
20 LET a = 3 + FN `,
		`10 DEF FN double(x) = x * x
20 LET a = 3 + FN double( 3 `,
	}
	for _, test := range tests {

		tokener := tokenizer.New(test)
		e, err := New(tokener)

		//
		// We handle two cases
		//
		//  1.  Error parsing.
		//
		//  2.  Error running.
		//
		// In both cases we're looking for a bounds-check, the reason
		// we need to care about parse-failures is because DEF FN
		// is parsed at load-time, not run-time.
		//
		if err != nil {

			//
			if !strings.Contains(err.Error(), "end of program") {
				t.Errorf("Error '%s' wasn't an end-of-program error!", err.Error())
			}
		} else {

			err = e.Run()
			if err == nil {
				t.Errorf("Expected error running '%s', got none", test)
			} else {
				if !strings.Contains(err.Error(), "end of program") {
					t.Errorf("Error '%s' wasn't an end-of-program error!", err.Error())
				}
			}
		}
	}
}

// TestExprTerm tests that expr() errors on unclosed brackets.
func TestExprTerm(t *testing.T) {
	input := `10 LET a = ( 3 + 3 * 33
20 PRINT a "\n"
`
	tokener := tokenizer.New(input)
	e, err := New(tokener)
	if err != nil {
		t.Errorf("Error parsing %s - %s", input, err.Error())
	}

	err = e.Run()

	if err == nil {
		t.Errorf("Expected to see an error, but didn't.")
	}
	if !strings.Contains(err.Error(), "Unclosed bracket") {
		t.Errorf("Our error-message wasn't what we expected")
	}
}

// TestFN tests calling user-defined functions
func TestFN(t *testing.T) {

	//
	// call a function that doesn't exist.
	//
	fail1 := `
 10 LET t = FN foo("steve")
`

	e, err := FromString(fail1)
	if err != nil {
		t.Errorf("Error parsing %s - %s", fail1, err.Error())
	}
	err = e.Run()
	if err == nil {
		t.Errorf("Expected to see an error, but didn't.")
	}
	if !strings.Contains(err.Error(), "User-defined function foo doesn't exist") {
		t.Errorf("Our error-message wasn't what we expected:%s", err.Error())
	}

	//
	// call a function with the wrong number of arguments.
	//
	fail2 := `
 10 DEF FN square(x) = x * x
 20 LET t = FN square(1,2)
`

	e, err = FromString(fail2)
	if err != nil {
		t.Errorf("Error parsing %s - %s", fail2, err.Error())
	}
	err = e.Run()
	if err == nil {
		t.Errorf("Expected to see an error, but didn't.")
	}
	if !strings.Contains(err.Error(), "Argument count mis-match") {
		t.Errorf("Our error-message wasn't what we expected:%s", err.Error())
	}

	//
	// call a function with an argument that is an error.
	//
	fail3 := `
 10 DEF FN square(x) = x * x
 20 LET t = FN square( "steve" + 3 )
`

	e, err = FromString(fail3)
	if err != nil {
		t.Errorf("Error parsing %s - %s", fail3, err.Error())
	}
	err = e.Run()
	if err == nil {
		t.Errorf("Expected to see an error, but didn't.")
	}
	if !strings.Contains(err.Error(), "type mismatch") {
		t.Errorf("Our error-message wasn't what we expected:%s", err.Error())
	}

	//
	// call a working function.
	//
	ok1 := `
 10 DEF FN square(x) = x * x
 20 DEF FN hello(x) = PRINT "Hello" + x
 30 LET t = FN square( 3 )
 40 FN hello( "Steve" )
`
	e, err = FromString(ok1)
	if err != nil {
		t.Errorf("Error parsing %s - %s", ok1, err.Error())
	}
	err = e.Run()
	if err != nil {
		t.Errorf("Expected to see no error, but got one: %s", err.Error())
	}
	cur := e.GetVariable("t")
	if cur.Type() != object.NUMBER {
		t.Errorf("Variable 't' had wrong type: %s", cur.String())
	}
	out := cur.(*object.NumberObject).Value
	if out != 9 {
		t.Errorf("Expected user-defined function to give 9, got %f", out)
	}
}

// TestFor performs testing of our looping primitive
func TestFor(t *testing.T) {

	//
	// These will each fail.
	//
	fails := []string{`10 FOR I=1 TO`,
		`10 FOR I=1 3`,
		`10 FOR I 3`,
		`10 FOR I`,
		`10 FOR 3`,
		`10 FOR I="steve" TO 10`,
		`10 FOR I=1 TO "kemp"`,

		// multi-line tests
		`10 LET start="steve"
20 FOR I = start TO 20`,
		`10 LET e="steve"
20 FOR I = 1 TO e`,
		`10 LET start = 1
20 LET en = 10
30 FOR I = start TO en STEP "steve" + "steve"
40 NEXT I
`,
	}

	for _, test := range fails {

		e, err := FromString(test)
		if err != nil {
			t.Errorf("Error parsing %s - %s", test, err.Error())
		}
		err = e.Run()
		if err == nil {
			t.Errorf("Expected to see an error, but didn't.")
		}
	}

	//
	// Now a valid loop
	//

	//
	// This will work.
	//
	ok1 := `
 10 LET s = 0
 20 FOR I = 1 TO 10 STEP 1
 20  LET s = s + I
 30 NEXT I
`
	e, err := FromString(ok1)
	if err != nil {
		t.Errorf("Error parsing %s - %s", ok1, err.Error())
	}
	err = e.Run()
	if err != nil {
		t.Errorf("We found an unexpected error: %s", err.Error())
	}

	cur := e.GetVariable("s")
	if cur.Type() == object.ERROR {
		t.Errorf("Variable s does not exist!")
	}
	if cur.Type() != object.NUMBER {
		t.Errorf("Variable s had wrong type: %s", cur.String())
	}
	out := cur.(*object.NumberObject).Value
	if out != 55 {
		t.Errorf("Expected s to be %d, got %f", 55, out)
	}

	//
	// This will also work, backwards.
	//
	ok2 := `
 10 LET s = 0
 20 FOR I = 10 TO 1 STEP -1
 20  LET s = s - I
 30 NEXT I
`
	e, err = FromString(ok2)
	if err != nil {
		t.Errorf("Error parsing %s - %s", ok2, err.Error())
	}
	err = e.Run()
	if err != nil {
		t.Errorf("We found an unexpected error: %s", err.Error())
	}

	cur = e.GetVariable("s")
	if cur.Type() == object.ERROR {
		t.Errorf("Variable s does not exist!")
	}
	if cur.Type() != object.NUMBER {
		t.Errorf("Variable s had wrong type: %s", cur.String())
	}
	out = cur.(*object.NumberObject).Value
	if out != -55 {
		t.Errorf("Expected s to be %d, got %f", -55, out)
	}

}

// TestGosub checks that GOSUB behaviour is reasonable.
func TestGoSub(t *testing.T) {

	//
	// This will fail because the target should be a literal.
	//
	fail1 := `
 10 LET t = 200
 20 GOSUB t
200 END
`

	e, err := FromString(fail1)
	if err != nil {
		t.Errorf("Error parsing %s - %s", fail1, err.Error())
	}
	err = e.Run()
	if err == nil {
		t.Errorf("Expected to see an error, but didn't.")
	}
	if !strings.Contains(err.Error(), "GOSUB should be followed by an integer") {
		t.Errorf("Our error-message wasn't what we expected")
	}

	//
	// Now we test that GOSUB to a missing line fails
	//
	fail2 := `10 GOSUB 1000
20 END`
	e, err = FromString(fail2)
	if err != nil {
		t.Errorf("Error parsing %s - %s", fail2, err.Error())
	}
	err = e.Run()
	if err == nil {
		t.Errorf("Expected to see an error, but didn't.")
	}
	if !strings.Contains(err.Error(), "Line 1000 does not exist") {
		t.Errorf("Our error-message wasn't what we expected")
	}

	//
	// This will work.
	//
	ok1 := `
 10 LET a="Kissa"
 20 GOSUB 100
 30 END
100 LET a= "Cat"
120 RETURN
`
	e, err = FromString(ok1)
	if err != nil {
		t.Errorf("Error parsing %s - %s", ok1, err.Error())
	}
	err = e.Run()
	if err != nil {
		t.Errorf("We found an unexpected error: %s", err.Error())
	}

	cur := e.GetVariable("a")
	if cur.Type() == object.ERROR {
		t.Errorf("Variable a does not exist!")
	}
	if cur.Type() != object.STRING {
		t.Errorf("Variable a had wrong type: %s", cur.String())
	}
	out := cur.(*object.StringObject).Value
	if out != "Cat" {
		t.Errorf("Expected x to be %s, got %s", "Cat", out)
	}

}

// TestGoto checks that GOTO behaviour is reasonable.
func TestGoto(t *testing.T) {

	//
	// This will fail because the target should be a literal.
	//
	fail1 := `
 10 LET t = 200
 20 GOTO t
200 END
`

	e, err := FromString(fail1)
	if err != nil {
		t.Errorf("Error parsing %s - %s", fail1, err.Error())
	}
	err = e.Run()
	if err == nil {
		t.Errorf("Expected to see an error, but didn't.")
	}
	if !strings.Contains(err.Error(), "GOTO should be followed by an integer") {
		t.Errorf("Our error-message wasn't what we expected")
	}

	//
	// Now we test that GOTO of a missing line fails
	//
	fail2 := `10 GOTO 1000
20 END`
	e, err = FromString(fail2)
	if err != nil {
		t.Errorf("Error parsing %s - %s", fail2, err.Error())
	}
	err = e.Run()
	if err == nil {
		t.Errorf("Expected to see an error, but didn't.")
	}
	if !strings.Contains(err.Error(), "Line 1000 does not exist") {
		t.Errorf("Our error-message wasn't what we expected")
	}

	//
	// This will work.
	//
	ok1 := `
 10 GOTO 40
 20 LET a="Steve"
 30 END
 40 GOTO 20
`

	e, err = FromString(ok1)
	if err != nil {
		t.Errorf("Error parsing %s - %s", ok1, err.Error())
	}
	err = e.Run()
	if err != nil {
		t.Errorf("We found an unexpected error: %s", err.Error())
	}

	cur := e.GetVariable("a")
	if cur.Type() == object.ERROR {
		t.Errorf("Variable a does not exist!")
	}
	if cur.Type() != object.STRING {
		t.Errorf("Variable a had wrong type: %s", cur.String())
	}
	out := cur.(*object.StringObject).Value
	if out != "Steve" {
		t.Errorf("Expected x to be %s, got %s", "Steve", out)
	}

}

// TestIF performs testing of our IF implementation.
func TestIF(t *testing.T) {
	type Test struct {
		Input  string
		Result float64
	}

	tests := []Test{
		{Input: "10 IF 1 < 3 THEN LET res=3", Result: 3},
		{Input: "20 IF 1 > 3 THEN LET res=1 ELSE let res=33", Result: 33},
		{Input: "30 IF 1 THEN LET res=21 ELSE PRINT \"OK\n\":", Result: 21},
		{Input: "30 IF 1 > 3 THEN LET res=21\n", Result: -1},
		{Input: "30 IF 1 < 3 THEN LET res=21\n", Result: -1},
		{Input: "30 IF 1 <> \"steve\" + 3 THEN LET res=21\n", Result: -1},
		{Input: "30 IF 1=0 XOR  3 <> \"steve\" + 3 THEN LET foo=3 ELSE LET res=21\n", Result: -1},
	}

	for _, test := range tests {

		tokener := tokenizer.New(test.Input)
		e, err := New(tokener)
		if err != nil {
			t.Errorf("Error parsing %s - %s", test.Input, err.Error())
		}

		e.Run()

		if test.Result > 0 {
			cur := e.GetVariable("res")
			if cur.Type() == object.ERROR {
				t.Errorf("Variable 'res' does not exist for %s", test.Input)
			}
			if cur.Type() != object.NUMBER {
				t.Errorf("Variable 'res' had wrong type: %s", cur.String())
			}
			out := cur.(*object.NumberObject).Value
			if out != test.Result {
				t.Errorf("Expected 'res' to be %f, got %f", test.Result, out)
			}
		}
	}

	//
	// Failure to parse
	//
	fail1 := `
10 IF 3 <> 3 3
`

	e, err := FromString(fail1)
	if err != nil {
		t.Errorf("Failed to parse program")
	}

	err = e.Run()
	if err == nil {
		t.Errorf("Expected runtime-error, received none")
	}
	if !strings.Contains(err.Error(), "Expected THEN after IF") {
		t.Errorf("The error we found was not what we expected: %s", err.Error())
	}

	//
	// Now some simple tests of "GOTO" in IF
	//
	// The first with a `GOTO` token, the second without.
	//
	test1 := `
10 IF 2 < 10 THEN GOTO 40
20 LET a = 3
30 END
40 LET a = 33
50 END
`
	test2 := `
10 IF 2 < 10 THEN 40 ELSE 99
20 LET a = 2
30 END
40 LET a = 313
50 END
`
	//
	// test1
	//
	e, err = FromString(test1)
	if err != nil {
		t.Errorf("Failed to parse program")
	}

	err = e.Run()
	if err != nil {
		t.Errorf("Didn't expect a runtime-error, received one %s", err.Error())
	}
	cur := e.GetVariable("a")
	if cur.Type() == object.ERROR {
		t.Errorf("Variable 'a' does not exist for %s", test1)
	}
	if cur.Type() != object.NUMBER {
		t.Errorf("Variable 'a' had wrong type: %s", cur.String())
	}
	out := cur.(*object.NumberObject).Value
	if out != 33 {
		t.Errorf("Expected 'a' to be %d, got %f", 33, out)
	}

	//
	// test2
	//
	e, err = FromString(test2)
	if err != nil {
		t.Errorf("Failed to parse program")
	}

	err = e.Run()
	if err != nil {
		t.Errorf("Didn't expect a runtime-error, received one %s", err.Error())
	}
	cur = e.GetVariable("a")
	if cur.Type() == object.ERROR {
		t.Errorf("Variable 'a' does not exist for %s", test2)
	}
	if cur.Type() != object.NUMBER {
		t.Errorf("Variable 'a' had wrong type: %s", cur.String())
	}
	out = cur.(*object.NumberObject).Value
	if out != 313 {
		t.Errorf("Expected 'a' to be %d, got %f", 313, out)
	}
}

// TestINPUT performs testing of our INPUT implementation.
func TestINPUT(t *testing.T) {

	//
	// These will each fail.
	//
	fails := []string{`10 INPUT "" :`,
		`10 INPUT "", `,
		`10 INPUT "", ""`,
		`10 INPUT 33, b`,
		`10 LET a = 33
20 INPUT a, b`,
	}

	for _, test := range fails {

		e, err := FromString(test)
		if err != nil {
			t.Errorf("Error parsing %s - %s", test, err.Error())
		}
		err = e.Run()
		if err == nil {
			t.Errorf("Expected to see an error, but didn't.")
		}
		if !strings.Contains(err.Error(), "INPUT") {
			t.Errorf("Our error-message wasn't what we expected")
		}
	}

	//
	// Fake buffer for reading a string from.
	//
	strBuf := bytes.NewBuffer([]byte{})
	fmt.Fprint(strBuf, "STEVE\n")

	//
	// Fake buffer for reading a number from.
	//
	numBuf := bytes.NewBuffer([]byte{})
	fmt.Fprint(numBuf, "3.13\n")

	//
	// Read a string
	//
	ok1 := `
10 INPUT "give me a string", a$
`
	e, err := FromString(ok1)
	e.STDIN = bufio.NewReader(strings.NewReader("steve\n"))
	if err != nil {
		t.Errorf("Error parsing %s - %s", ok1, err.Error())
	}

	// Fake input
	e.STDIN = bufio.NewReader(strBuf)
	err = e.Run()
	if err != nil {
		t.Errorf("Unexpected error, reading input %s", err.Error())
	}

	//
	//
	//
	// Now a$ should be a string
	//
	cur := e.GetVariable("a$")
	if cur.Type() != object.STRING {
		t.Errorf("Variable a$ had wrong type: %s", cur.String())
	}
	out := cur.(*object.StringObject).Value
	if out != "STEVE" {
		t.Errorf("Reading INPUT returned the wrong string: %s", out)
	}

	//
	// Read a number
	//
	ok2 := `
10 LET p="Give me a number"
20 INPUT p,b
`
	e, err = FromString(ok2)
	e.STDIN = bufio.NewReader(strings.NewReader("3.21\n"))
	if err != nil {
		t.Errorf("Error parsing %s - %s", ok2, err.Error())
	}
	// Fake input
	e.STDIN = bufio.NewReader(numBuf)
	err = e.Run()
	if err != nil {
		t.Errorf("Unexpected error, reading input %s", err.Error())
	}
	//
	// Now b should be a number
	//
	cur = e.GetVariable("b")
	if cur.Type() != object.NUMBER {
		t.Errorf("Variable b had wrong type: %s", cur.String())
	}
	out2 := cur.(*object.NumberObject).Value
	if out2 != 3.130000 {
		t.Errorf("Reading INPUT returned the wrong number: %f", out2)
	}
}

// TestLet performs sanity-checking on our LET implementation.
func TestLet(t *testing.T) {

	//
	// Failure cases.
	//
	fails := []string{"10 LET 3\n",
		"10 LET a _ 3\n"}

	for _, fail := range fails {

		e, err := FromString(fail)
		if err != nil {
			t.Errorf("Error parsing %s - %s", fail, err.Error())
		}
		err = e.Run()
		if err == nil {
			t.Errorf("Expected to see an error, but didn't.")
		}
		if !strings.Contains(err.Error(), "LET") {
			t.Errorf("Our error-message wasn't what we expected")
		}

	}

	//
	// Now a working example.
	//
	ok1 := "10 LET a = \"Steve\"\n"
	e, err := FromString(ok1)
	if err != nil {
		t.Errorf("Error parsing %s - %s", ok1, err.Error())
	}
	err = e.Run()
	if err != nil {
		t.Errorf("We found an unexpected error: %s", err.Error())
	}

	cur := e.GetVariable("a")
	if cur.Type() == object.ERROR {
		t.Errorf("Variable 'a' does not exist!")
	}
	if cur.Type() != object.STRING {
		t.Errorf("Variable 'a' had wrong type: %s", cur.String())
	}
	out := cur.(*object.StringObject).Value
	if out != "Steve" {
		t.Errorf("Expected 'a' to be %s, got %s", "Steve", out)
	}

	//
	// Now a working example, without a LET statement.
	//
	ok2 := "10 s = \"Steve Kemp\"\n"
	e, err = FromString(ok2)
	if err != nil {
		t.Errorf("Error parsing %s - %s", ok2, err.Error())
	}
	err = e.Run()
	if err != nil {
		t.Errorf("We found an unexpected error: %s", err.Error())
	}

	cur = e.GetVariable("s")
	if cur.Type() == object.ERROR {
		t.Errorf("Variable 's' does not exist!")
	}
	if cur.Type() != object.STRING {
		t.Errorf("Variable 's' had wrong type: %s", cur.String())
	}
	out = cur.(*object.StringObject).Value
	if out != "Steve Kemp" {
		t.Errorf("Expected 'a' to be %s, got %s", "Steve Kemp", out)
	}
}

// TestMaths tests addition, subtraction, multiplication, division, etc.
func TestMaths(t *testing.T) {
	type Test struct {
		Input  string
		Result float64
	}

	tests := []Test{
		{Input: "3 + 3", Result: 6},
		{Input: "3 - 1", Result: 2},
		{Input: "6 / 2", Result: 3},
		{Input: "6 * 5", Result: 30},
		{Input: "2 ^ 3", Result: 8},
		{Input: "4 % 2", Result: 0},
		{Input: " ( BIN 00001111 ) OR ( BIN 01110000 )", Result: 255 - 128},
		{Input: "129 AND 128", Result: 128},
		{Input: "128 XOR 1", Result: 129},
	}

	for _, test := range tests {

		tokener := tokenizer.New("LET x =" + test.Input + "\n")
		e, err := New(tokener)
		if err != nil {
			t.Errorf("Error parsing %s - %s", test.Input, err.Error())
		}

		e.Run()

		cur := e.GetVariable("x")
		if cur.Type() == object.ERROR {
			t.Errorf("Variable x does not exist!")
		}
		if cur.Type() != object.NUMBER {
			t.Errorf("Variable x had wrong type: %s", cur.String())
		}
		out := cur.(*object.NumberObject).Value
		if out != test.Result {
			t.Errorf("Expected x to be %f, got %f", test.Result, out)
		}
	}
}

// TestMismatchedTypes tests that expr() errors on mismatched types.
func TestMismatchedTypes(t *testing.T) {
	input := `10 LET a=3
20 LET b="steve"
30 LET c = a + b
`
	tokener := tokenizer.New(input)
	e, err := New(tokener)
	if err != nil {
		t.Errorf("Error parsing %s - %s", input, err.Error())
	}

	err = e.Run()

	if err == nil {
		t.Errorf("Expected to see an error, but didn't.")
	}
	if !strings.Contains(err.Error(), "type mismatch") {
		t.Errorf("Our error-message wasn't what we expected")
	}
}

// TestMismatchedTypesTerm tests that term() errors on mismatched types.
func TestMismatchedTypesTerm(t *testing.T) {
	input := `10 LET a="steve"
20 LET b = ( a * 2 ) + ( a * 33 )
`
	tokener := tokenizer.New(input)
	e, err := New(tokener)
	if err != nil {
		t.Errorf("Error parsing %s - %s", input, err.Error())
	}

	err = e.Run()

	if err == nil {
		t.Errorf("Expected to see an error, but didn't.")
	}
	if !strings.Contains(err.Error(), "handles integers") {
		t.Errorf("Our error-message wasn't what we expected")
	}
}

// TestNext ensures that the NEXT statement is sane.
func TestNext(t *testing.T) {

	//
	// This will fail because the "I" variable is a string.
	//
	fail1 := `
10 FOR I = 1 TO 20
20   LET I = "steve"
30 NEXT I
`

	e, err := FromString(fail1)
	if err != nil {
		t.Errorf("Error parsing %s - %s", fail1, err.Error())
	}
	err = e.Run()
	if err == nil {
		t.Errorf("Expected to see an error, but didn't.")
	}
	if !strings.Contains(err.Error(), "NEXT variable I is not a number") {
		t.Errorf("Our error-message wasn't what we expected")
	}

	//
	// This will fail because NEXT requires a variable name.
	//
	fail2 := `
05 LET SUM = 0
10 FOR I = 1 TO 20
20   LET SUM = SUM + 1
30 NEXT 3
`
	e, err = FromString(fail2)
	if err != nil {
		t.Errorf("Error parsing %s - %s", fail2, err.Error())
	}
	err = e.Run()
	if err == nil {
		t.Errorf("Expected to see an error, but didn't.")
	}
	if !strings.Contains(err.Error(), "Expected IDENT after NEXT in FOR loop") {
		t.Errorf("Our error-message wasn't what we expected")
	}

	//
	// This will fail because the NEXT variable is unknown.
	//
	fail3 := `
05 LET SUM = 0
10 FOR I = 1 TO 20
20   LET SUM = SUM + 1
30 NEXT J
`
	e, err = FromString(fail3)
	if err != nil {
		t.Errorf("Error parsing %s - %s", fail3, err.Error())
	}
	err = e.Run()
	if err == nil {
		t.Errorf("Expected to see an error, but didn't.")
	}
	if !strings.Contains(err.Error(), "NEXT J found - without opening FOR") {
		t.Errorf("Our error-message wasn't what we expected")
	}

	//
	// Now a working example.
	//
	ok1 := `
05 LET SUM = 0
10 FOR I = 1 TO 20
20   LET SUM = SUM + 1
30 NEXT I
`
	e, err = FromString(ok1)
	if err != nil {
		t.Errorf("Error parsing %s - %s", ok1, err.Error())
	}
	err = e.Run()
	if err != nil {
		t.Errorf("Expected no error, but found one: %s", err.Error())
	}

	//
	// And another, with only a single iteration.
	//
	ok2 := `
05 LET SUM = 0
10 FOR I = 1 TO 1
20   LET SUM = SUM + 1
30 NEXT I
`
	e, err = FromString(ok2)
	if err != nil {
		t.Errorf("Error parsing %s - %s", ok2, err.Error())
	}
	err = e.Run()
	if err != nil {
		t.Errorf("Expected no error, but found one: %s", err.Error())
	}
}

// TestRead ensures that the READ statement is sane.
func TestRead(t *testing.T) {

	//
	// This will fail because READ requires an ident.
	//
	fail1 := `
10 DATA "foo", "bar", "baz"
20 READ 3
`

	e, err := FromString(fail1)
	if err != nil {
		t.Errorf("Error parsing %s - %s", fail1, err.Error())
	}
	err = e.Run()
	if err == nil {
		t.Errorf("Expected to see an error, but didn't.")
	}
	if !strings.Contains(err.Error(), "Expected identifier") {
		t.Errorf("Our error-message wasn't what we expected")
	}

	//
	// This will fail because we READ too far.
	//
	fail2 := `
10 DATA "a", "b", "c"
20 READ a, b, c, d, e, f
`
	e, err = FromString(fail2)
	if err != nil {
		t.Errorf("Error parsing %s - %s", fail2, err.Error())
	}
	err = e.Run()
	if err == nil {
		t.Errorf("Expected to see an error, but didn't.")
	}
	if !strings.Contains(err.Error(), "Read past the end of our DATA storage") {
		t.Errorf("Our error-message wasn't what we expected")
	}

	//
	// Now a working example.
	//
	ok1 := `
10 DATA "Cat", "Kissa"
20 READ a
`
	e, err = FromString(ok1)
	if err != nil {
		t.Errorf("Error parsing %s - %s", ok1, err.Error())
	}
	err = e.Run()
	if err != nil {
		t.Errorf("Expected no error, but found one: %s", err.Error())
	}

	//
	// Now we should be able to validate our read succeeded.
	//
	out := e.GetVariable("a")
	if out.Type() != object.STRING {
		t.Errorf("Variable %s had wrong type: %s", "a", out.String())
	}
	val := out.(*object.StringObject).Value
	if val != "Cat" {
		t.Errorf("Expected %s to be %s, got %s", "a", "Cat", val)
	}

	//
	// Now a "working" example.
	//
	ok2 := `
10 DATA "Cat", "Kissa"
20 READ ,,,,,,,,,,,,,,,,,,,,,,
`
	e, err = FromString(ok2)
	if err != nil {
		t.Errorf("Error parsing %s - %s", ok2, err.Error())
	}
	err = e.Run()
	if err != nil {
		t.Errorf("Expected no error, but found one: %s", err.Error())
	}

}

// TestRem ensures we get some coverage of swallowLine
func TestRem(t *testing.T) {

	tests := []string{
		"10 REM ",
		"20 REM\n",
		"30 REM REM REM",
	}
	for _, test := range tests {

		tokener := tokenizer.New(test)
		e, err := New(tokener)

		err = e.Run()
		if err != nil {
			t.Errorf("Unexpected error running '%s' - %s", test, err.Error())
		}
	}
}

// TestReturn tests that RETURN works as expected
func TestReturn(t *testing.T) {

	//
	// This will fail because there has been no GOSUB.
	//
	fail1 := `10 RETURN`

	e, err := FromString(fail1)
	if err != nil {
		t.Errorf("Error parsing %s - %s", fail1, err.Error())
	}
	err = e.Run()
	if err == nil {
		t.Errorf("Expected to see an error, but didn't.")
	}
	if !strings.Contains(err.Error(), "RETURN without GOSUB") {
		t.Errorf("Our error-message wasn't what we expected")
	}

	//
	// Now a valid subroutine call
	//
	ok1 := `
10 GOSUB 30
20 END
30 RETURN
`
	e, err = FromString(ok1)
	if err != nil {
		t.Errorf("Error parsing %s - %s", ok1, err.Error())
	}
	err = e.Run()
	if err != nil {
		t.Errorf("Expected no error, but found one: %s", err.Error())
	}
}

// TestRun tests the Run method of our interpreter - just looking for
// any unopen for-loops.
func TestRun(t *testing.T) {
	input := `10 LET SUM = 0
20 FOR I = 1 TO 20
30 LET SUM = SUM + I
`
	tokener := tokenizer.New(input)
	e, err := New(tokener)
	if err != nil {
		t.Errorf("Error parsing %s - %s", input, err.Error())
	}

	err = e.Run()

	if err == nil {
		t.Errorf("Expected to see an error, but didn't.")
	}
	if !strings.Contains(err.Error(), "Unclosed FOR loop") {
		t.Errorf("Our error-message wasn't what we expected")
	}
}

// TestSwap ensures that the SWAP statement is sane.
func TestSwap(t *testing.T) {

	//
	// Some simple failures
	//
	fails := []string{
		"10 SWAP 3",
		"10 SWAP a",
		"10 SWAP a,3",
		"10 SWAP \"steve\", 3",
		"10 SWAP \"steve\" 3",
		"10 SWAP a a a a",
	}

	for _, test := range fails {

		tokener := tokenizer.New(test)
		e, err := New(tokener)
		if err != nil {
			t.Errorf("Error parsing %s - %s", test, err.Error())
		}

		err = e.Run()
		if err == nil {
			t.Errorf("Expected an error - found none")
		}
		if !strings.Contains(err.Error(), "SWAP") {
			t.Errorf("Got an error, but it was the wrong one: %s", err.Error())
		}
	}

	//
	// Simple Swap
	//
	test1 := `10 REM simple swap
20 a ="Kemp"
30 LET b = 44
40 SWAP a,b`

	tokener := tokenizer.New(test1)
	e, err := New(tokener)
	if err != nil {
		t.Errorf("Error parsing %s - %s", test1, err.Error())
	}
	err = e.Run()

	if err != nil {
		t.Errorf("Found an unexpected error:%s", err.Error())
	}

	A := e.GetVariable("a")
	if A.Type() != object.NUMBER {
		t.Errorf("Unexpectedly managed to retrieve a missing variable")
	}
	B := e.GetVariable("b")
	if B.Type() != object.STRING {
		t.Errorf("Unexpectedly managed to retrieve a missing variable")
	}

	test2 := `10 REM indexed-swap
	20 DIM A(3)
	30 A[2] = "Steve"
	40 A[1] = "Kemp"
	50 SWAP A[1], A[2]
	`
	tokener = tokenizer.New(test2)
	e, err = New(tokener)
	if err != nil {
		t.Errorf("Error parsing %s - %s", test2, err.Error())
	}
	err = e.Run()

	if err != nil {
		t.Errorf("Found an unexpected error:%s", err.Error())
	}

	var a []int
	a = append(a, 1)
	A = e.GetArrayVariable("A", a)
	if A.Type() != object.STRING {
		t.Errorf("Array variable has the wrong type")
	}
	if A.(*object.StringObject).Value != "Steve" {
		t.Errorf("Failed to swap array")
	}

	var b []int
	b = append(a, 2)
	B = e.GetArrayVariable("A", b)
	if B.Type() != object.STRING {
		t.Errorf("Array variable has the wrong type")
	}
	if B.(*object.StringObject).Value != "Kemp" {
		t.Errorf("Failed to swap array")
	}

}

// TestStringFail tests that expr() errors on bogus string operations.
func TestStringFail(t *testing.T) {
	input := `10 LET a="steve"
20 LET b="steve"
30 LET c = a - b
`
	tokener := tokenizer.New(input)
	e, err := New(tokener)
	if err != nil {
		t.Errorf("Error parsing %s - %s", input, err.Error())
	}

	err = e.Run()

	if err == nil {
		t.Errorf("Expected to see an error, but didn't.")
	}
	if !strings.Contains(err.Error(), "not supported for strings") {
		t.Errorf("Our error-message wasn't what we expected")
	}
}

// TestTrace tests that getting/setting the tracing-flag works as expected.
func TestTrace(t *testing.T) {
	input := `10 PRINT "OK\n"`
	tokener := tokenizer.New(input)
	e, _ := New(tokener)

	// Tracing is off by default
	if e.GetTrace() != false {
		t.Errorf("tracing should not be enabled by default")
	}

	// Enable tracing
	e.SetTrace(true)

	// Tracing is now on
	if e.GetTrace() != true {
		t.Errorf("tracing should have been enabled, but was not")
	}

	//
	// Run a script which calls multiple functions which
	// output trace-text.  This is a bit ad-hoc.
	//
	ok1 := `
 10 DEF FN square(x) = x * x
 20 LET t = FN square( 3 )
 30 LET r = RND 3
`
	e, err := FromString(ok1)
	if err != nil {
		t.Errorf("Error parsing %s - %s", ok1, err.Error())
	}
	e.SetTrace(true)
	err = e.Run()

	if err != nil {
		t.Errorf("Expected to see no error, but got one: %s", err.Error())
	}

}

// TestVariables gets/sets some variables and ensures they work
func TestVariables(t *testing.T) {

	type Test struct {
		Name   string
		Object object.Object
	}

	var vars []Test

	//
	// Setup some test variables.
	//
	vars = append(vars, Test{Name: "number", Object: object.Number(33)})
	vars = append(vars, Test{Name: "string", Object: object.String("Steve")})
	vars = append(vars, Test{Name: "error", Object: object.Error("Blah")})

	//
	// Test getting/setting each variable.
	//
	for _, v := range vars {

		input := `10 PRINT "OK\n"`
		tokener := tokenizer.New(input)
		e, _ := New(tokener)

		//
		// By default the variable won't exist.
		//
		cur := e.GetVariable(v.Name)
		if cur.Type() != object.ERROR {
			t.Errorf("Unexpectedly managed to retrieve a missing variable")
		}

		//
		// Set it
		//
		e.SetVariable(v.Name, v.Object)

		//
		// Ensure it was set
		//
		cur = e.GetVariable(v.Name)
		if cur.Type() != v.Object.Type() {
			t.Errorf("Retrieved variable '%s' had the wrong type %s != %s", v.Name, cur.Type(), v.Object.Type())
		}
	}
}

// TestZero ensures that division/modulo by zero errors.
func TestZero(t *testing.T) {

	divTests := []string{
		`10 LET a = 3 / 0
`,
		`10 LET a = 3
20 LET b = 0
30 LET c = a / b
`}

	for _, div := range divTests {
		e, err := FromString(div)
		if err != nil {
			t.Errorf("Error parsing %s - %s", div, err.Error())
		}
		err = e.Run()
		if err == nil {
			t.Errorf("Expected to see an error, but didn't.")
		}
		if !strings.Contains(err.Error(), "Division by zero") {
			t.Errorf("Our error-message wasn't what we expected:%s", err.Error())
		}
	}

	modTests := []string{
		`10 LET a = 3 % 0
`,
		`10 LET a = 3
20 LET b = 0
30 LET c = a % b
`}

	for _, mod := range modTests {
		e, err := FromString(mod)
		if err != nil {
			t.Errorf("Error parsing %s - %s", mod, err.Error())
		}
		err = e.Run()
		if err == nil {
			t.Errorf("Expected to see an error, but didn't.")
		}
		if !strings.Contains(err.Error(), "MOD 0 is an error") {
			t.Errorf("Our error-message wasn't what we expected:%s", err.Error())
		}
	}

}<|MERGE_RESOLUTION|>--- conflicted
+++ resolved
@@ -4,11 +4,8 @@
 
 import (
 	"bufio"
-<<<<<<< HEAD
-=======
 	"bytes"
 	"fmt"
->>>>>>> badf56db
 	"strings"
 	"testing"
 
@@ -987,7 +984,6 @@
 10 INPUT "give me a string", a$
 `
 	e, err := FromString(ok1)
-	e.STDIN = bufio.NewReader(strings.NewReader("steve\n"))
 	if err != nil {
 		t.Errorf("Error parsing %s - %s", ok1, err.Error())
 	}
@@ -1021,7 +1017,6 @@
 20 INPUT p,b
 `
 	e, err = FromString(ok2)
-	e.STDIN = bufio.NewReader(strings.NewReader("3.21\n"))
 	if err != nil {
 		t.Errorf("Error parsing %s - %s", ok2, err.Error())
 	}
